import itertools as it
from progressbar import ProgressBar

import mdtraj as md
import numpy as np
from scipy.integrate import simps

from scattering.utils.utils import rdf_by_frame
from scattering.utils.utils import get_dt
from scattering.utils.constants import get_form_factor


# __all__ = ['structure_factor', 'compute_partial_van_hove', 'compute_van_hove']


def structure_factor(
<<<<<<< HEAD
    trj, Q_range=(0.5, 50), n_points=1000, framewise_rdf=False, weighting_factor="fz"
=======
    trj,
    Q_range=(0.5, 50),
    n_points=1000,
    framewise_rdf=False,
    weighting_factor="fz",
    form="atomic",
>>>>>>> 05dbbfb9
):
    """Compute the structure factor through a fourier transform of
    the radial distribution function.

    The consdered trajectory must include valid elements.

    The computed structure factor is only valid for certain values of Q. The
    lowest value of Q that can sufficiently be described by a box of
    characteristic length `L` is `2 * pi / (L / 2)`.

    Parameters
    ----------
    trj : mdtraj.Trajectory
        A trajectory for which the structure factor is to be computed.
    Q_range : list or np.ndarray, default=(0.5, 50)
        Minimum and maximum Values of the scattering vector, in `1/nm`, to be
        consdered.
    n_points : int, default=1000
    framewise_rdf : boolean, default=False
        If True, computes the rdf frame-by-frame. This can be useful for
        managing memory in large systems.
<<<<<<< HEAD
    weighting_factor : string, optional, default='fz', other='al'
         Weighting factor for calculating the structure-factor, default is Faber-Ziman, other option is Ashcroft-Langreth.
=======
    weighting_factor : string, optional, default='fz'
        Weighting factor for calculating the structure-factor, default is Faber-Ziman.
>>>>>>> 05dbbfb9
        See https://openscholarship.wustl.edu/etd/1358/ and http://isaacs.sourceforge.net/manual/page26_mn.html for details.
    form : string, optional, default='atomic'
        Method for determining form factors. If default, form factors are estimated from
        atomic numbers.  If 'cromer-mann', form factors are determined from Cromer-Mann
        tables.

    Returns
    -------
    Q : np.ndarray
        The values of the scattering vector, in `1/nm`, that was considered.
    S : np.ndarray
        The structure factor of the trajectory

    """
    if weighting_factor not in ["fz"]:
        raise ValueError(
            "Invalid weighting_factor `{}` is given."
            "  The only weighting_factor currently supported is `fz`.".format(
                weighting_factor
            )
        )

    rho = np.mean(trj.n_atoms / trj.unitcell_volumes)
    L = np.min(trj.unitcell_lengths)

    top = trj.topology
    elements = set([a.element for a in top.atoms])

    compositions = dict()
    form_factors = dict()
    rdfs = dict()

    Q = np.logspace(np.log10(Q_range[0]), np.log10(Q_range[1]), num=n_points)
    S = np.zeros(shape=(len(Q)))

    for elem in elements:
        compositions[elem.symbol] = (
            len(top.select("element {}".format(elem.symbol))) / trj.n_atoms
        )
<<<<<<< HEAD
        form_factors[elem.symbol] = elem.atomic_number
=======
        form_factors[elem.symbol] = get_form_factor(
            elem.symbol, q=Q[0] / 10, method=form
        )
>>>>>>> 05dbbfb9

    for i, q in enumerate(Q):
        num = 0
        denom = 0

<<<<<<< HEAD
=======
        for elem in elements:
            denom += compositions[elem.symbol] * get_form_factor(
                elem.symbol, q=q / 10, method=form
            )

>>>>>>> 05dbbfb9
        for (elem1, elem2) in it.product(elements, repeat=2):
            denom += _get_normalize(
                weighting_factor,
                compositions[elem1.symbol],
                form_factors[elem1.symbol],
                compositions[elem2.symbol],
                form_factors[elem2.symbol],
            )

            e1 = elem1.symbol
            e2 = elem2.symbol

            f_a = get_form_factor(e1, q=q / 10, method=form)
            f_b = get_form_factor(e2, q=q / 10, method=form)

            x_a = compositions[e1]
            x_b = compositions[e2]

            try:
                g_r = rdfs["{0}{1}".format(e1, e2)]
            except KeyError:
                pairs = top.select_pairs(
                    selection1="element {}".format(e1),
                    selection2="element {}".format(e2),
                )
                if framewise_rdf:
                    r, g_r = rdf_by_frame(
                        trj, pairs=pairs, r_range=(0, L / 2), bin_width=0.001
                    )
                else:
                    r, g_r = md.compute_rdf(
                        trj, pairs=pairs, r_range=(0, L / 2), bin_width=0.001
                    )
                rdfs["{0}{1}".format(e1, e2)] = g_r
            integral = simps(r ** 2 * (g_r - 1) * np.sin(q * r) / (q * r), r)

<<<<<<< HEAD
            pre_factor = 4 * np.pi * rho
            partial_sq = (integral * pre_factor) + 1
            num += (x_a * f_a * x_b * f_b) * (partial_sq)

        S[i] = num / denom

=======
            if weighting_factor == "fz":
                pre_factor = 4 * np.pi * rho
                partial_sq = (integral * pre_factor) + 1
                num += (x_a * f_a * x_b * f_b) * (partial_sq)
        S[i] = num / (denom ** 2)
>>>>>>> 05dbbfb9
    return Q, S


def compute_dynamic_rdf(trj):
    """Compute r_ij(t), the distance between atom j at time t and atom i and
    time 0. Note that this alone is likely useless, but is an intermediate
    variable in the construction of a dynamic structure factor.
    See 10.1103/PhysRevE.59.623.

    Parameters
    ----------
    trj : mdtraj.Trajectory
        A trajectory for which the structure factor is to be computed

    Returns
    -------
    r_ij : np.ndarray, shape=(trj.n_atoms, trj.n_atoms, trj.n_frames)
        A three-dimensional array of interatomic distances
    """

    n_atoms = trj.n_atoms
    n_frames = trj.n_frames

    r_ij = np.ndarray(shape=(trj.n_atoms, trj.n_atoms, trj.n_frames))

    for n_frame, frame in enumerate(trj):
        for atom_i in range(trj.n_atoms):
            for atom_j in range(trj.n_atoms):
                r_ij[atom_i, atom_j, n_frame] = compute_distance(
                    trj.xyz[n_frame, atom_j], trj.xyz[0, atom_i]
                )

    return r_ij


def compute_distance(point1, point2):
    return np.sqrt(np.sum((point1 - point2) ** 2))


def compute_rdf_from_partial(trj, r_range=None):
    compositions = dict()
    form_factors = dict()
    rdfs = dict()

    L = np.min(trj.unitcell_lengths)
    top = trj.topology
    elements = set([a.element for a in top.atoms])

    denom = 0
    for elem in elements:
        compositions[elem.symbol] = (
            len(top.select("element {}".format(elem.symbol))) / trj.n_atoms
        )
        form_factors[elem.symbol] = elem.atomic_number
        denom += compositions[elem.symbol] * form_factors[elem.symbol]
    for i, (elem1, elem2) in enumerate(it.product(elements, repeat=2)):
        e1 = elem1.symbol
        e2 = elem2.symbol

        x_a = compositions[e1]
        x_b = compositions[e2]

        f_a = form_factors[e1]
        f_b = form_factors[e2]

        try:
            g_r = rdfs["{0}{1}".format(e1, e2)]
        except KeyError:
            pairs = top.select_pairs(
                selection1="element {}".format(e1), selection2="element {}".format(e2)
            )
            if r_range == None:
                r, g_r = md.compute_rdf(trj, pairs=pairs, r_range=(0, L / 2))
            else:
                r, g_r = md.compute_rdf(trj, pairs=pairs, r_range=r_range)
            rdfs["{0}{1}".format(e1, e2)] = g_r
        if i == 0:
            total = g_r * (x_a * x_b * f_a * f_b) / denom ** 2
        else:
            total += g_r * (x_a * x_b * f_a * f_b) / denom ** 2
<<<<<<< HEAD

    return r, total


def _get_normalize(method, c_a, f_a, c_b, f_b):
    """Get normalization factor"""
    if method == "fz":
        return (c_a * f_a + c_b * f_b) ** 2
=======
>>>>>>> 05dbbfb9

    elif method == "al":
        return c_a * f_a ** 2 + c_b * f_b ** 2<|MERGE_RESOLUTION|>--- conflicted
+++ resolved
@@ -14,16 +14,12 @@
 
 
 def structure_factor(
-<<<<<<< HEAD
-    trj, Q_range=(0.5, 50), n_points=1000, framewise_rdf=False, weighting_factor="fz"
-=======
     trj,
     Q_range=(0.5, 50),
     n_points=1000,
     framewise_rdf=False,
     weighting_factor="fz",
     form="atomic",
->>>>>>> 05dbbfb9
 ):
     """Compute the structure factor through a fourier transform of
     the radial distribution function.
@@ -45,13 +41,8 @@
     framewise_rdf : boolean, default=False
         If True, computes the rdf frame-by-frame. This can be useful for
         managing memory in large systems.
-<<<<<<< HEAD
-    weighting_factor : string, optional, default='fz', other='al'
-         Weighting factor for calculating the structure-factor, default is Faber-Ziman, other option is Ashcroft-Langreth.
-=======
     weighting_factor : string, optional, default='fz'
         Weighting factor for calculating the structure-factor, default is Faber-Ziman.
->>>>>>> 05dbbfb9
         See https://openscholarship.wustl.edu/etd/1358/ and http://isaacs.sourceforge.net/manual/page26_mn.html for details.
     form : string, optional, default='atomic'
         Method for determining form factors. If default, form factors are estimated from
@@ -66,7 +57,7 @@
         The structure factor of the trajectory
 
     """
-    if weighting_factor not in ["fz"]:
+    if weighting_factor not in ["fz", "al",]:
         raise ValueError(
             "Invalid weighting_factor `{}` is given."
             "  The only weighting_factor currently supported is `fz`.".format(
@@ -91,40 +82,25 @@
         compositions[elem.symbol] = (
             len(top.select("element {}".format(elem.symbol))) / trj.n_atoms
         )
-<<<<<<< HEAD
-        form_factors[elem.symbol] = elem.atomic_number
-=======
         form_factors[elem.symbol] = get_form_factor(
             elem.symbol, q=Q[0] / 10, method=form
         )
->>>>>>> 05dbbfb9
 
     for i, q in enumerate(Q):
         num = 0
         denom = 0
 
-<<<<<<< HEAD
-=======
         for elem in elements:
-            denom += compositions[elem.symbol] * get_form_factor(
-                elem.symbol, q=q / 10, method=form
-            )
-
->>>>>>> 05dbbfb9
+            denom += _get_normalize(method=weighting_factor,
+                    c=compositions[elem.symbol],
+                    f=form_factors[elem.symbol])
+
         for (elem1, elem2) in it.product(elements, repeat=2):
-            denom += _get_normalize(
-                weighting_factor,
-                compositions[elem1.symbol],
-                form_factors[elem1.symbol],
-                compositions[elem2.symbol],
-                form_factors[elem2.symbol],
-            )
-
             e1 = elem1.symbol
             e2 = elem2.symbol
 
-            f_a = get_form_factor(e1, q=q / 10, method=form)
-            f_b = get_form_factor(e2, q=q / 10, method=form)
+            f_a = form_factors[e1] 
+            f_b = form_factors[e2] 
 
             x_a = compositions[e1]
             x_b = compositions[e2]
@@ -147,20 +123,11 @@
                 rdfs["{0}{1}".format(e1, e2)] = g_r
             integral = simps(r ** 2 * (g_r - 1) * np.sin(q * r) / (q * r), r)
 
-<<<<<<< HEAD
             pre_factor = 4 * np.pi * rho
             partial_sq = (integral * pre_factor) + 1
             num += (x_a * f_a * x_b * f_b) * (partial_sq)
 
-        S[i] = num / denom
-
-=======
-            if weighting_factor == "fz":
-                pre_factor = 4 * np.pi * rho
-                partial_sq = (integral * pre_factor) + 1
-                num += (x_a * f_a * x_b * f_b) * (partial_sq)
-        S[i] = num / (denom ** 2)
->>>>>>> 05dbbfb9
+        S[i] = num / (denom**2)
     return Q, S
 
 
@@ -241,17 +208,13 @@
             total = g_r * (x_a * x_b * f_a * f_b) / denom ** 2
         else:
             total += g_r * (x_a * x_b * f_a * f_b) / denom ** 2
-<<<<<<< HEAD
 
     return r, total
 
 
-def _get_normalize(method, c_a, f_a, c_b, f_b):
+def _get_normalize(method, c, f):
     """Get normalization factor"""
     if method == "fz":
-        return (c_a * f_a + c_b * f_b) ** 2
-=======
->>>>>>> 05dbbfb9
-
+        return (c * f)#**2 
     elif method == "al":
-        return c_a * f_a ** 2 + c_b * f_b ** 2+        return c * f ** 2