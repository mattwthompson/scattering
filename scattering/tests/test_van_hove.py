--- conflicted
+++ resolved
@@ -155,7 +155,6 @@
     )
     partial_dict[(atom, unique_atoms[0])] = x[1]
 
-<<<<<<< HEAD
     with pytest.raises(
         ValueError, match="Dictionary key not valid. Must be in the MDTraj"
     ):
@@ -195,7 +194,4 @@
     partial_dict[key] = x[1]
 
     with pytest.raises(ValueError, match="Dictionary key not valid. Must be a tuple"):
-=======
-    with pytest.raises(ValueError):
->>>>>>> 4939e6e5
         vhf_from_pvhf(trj, partial_dict)