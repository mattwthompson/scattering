--- conflicted
+++ resolved
@@ -8,12 +8,8 @@
 from scattering.utils.io import get_fn
 
 
-<<<<<<< HEAD
 @pytest.mark.parametrize("form", ["atomic", "cromer-mann"])
 def test_van_hove(form):
-=======
-def test_van_hove():
->>>>>>> beba54d0
     trj = md.load(get_fn("spce.xtc"), top=get_fn("spce.gro"))
 
     chunk_length = 2
