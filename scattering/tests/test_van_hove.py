--- conflicted
+++ resolved
@@ -207,10 +207,7 @@
     partial_dict[key] = x[1]
 
     with pytest.raises(ValueError, match="Dictionary key not valid. Must be a tuple"):
-<<<<<<< HEAD
         vhf_from_pvhf(trj, partial_dict, element_dict)
-=======
-        vhf_from_pvhf(trj, partial_dict)
 
 def test_self_partial_error():
     trj = md.load(get_fn("spce.xtc"), top=get_fn("spce.gro"))
@@ -224,5 +221,4 @@
             selection1="name O",
             selection2="name H",
             self_correlation="self",
-        )
->>>>>>> 2cf80cd7
+        )