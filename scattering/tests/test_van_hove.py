import numpy as np
import pytest
import matplotlib.pyplot as plt
import mdtraj as md
import pytest

from scattering.van_hove import (
    compute_van_hove,
    compute_partial_van_hove,
    compute_partial_van_hove,
    vhf_from_pvhf,
)
from scattering.utils.io import get_fn
from itertools import combinations_with_replacement
from scattering.utils.constants import get_form_factor
from scattering.utils.utils import get_unique_atoms


<<<<<<< HEAD
@pytest.mark.parametrize("self_correlation", [True, False, "self"])
def test_van_hove(self_correlation):
    trj = md.load(
        get_fn('spce.xtc'),
        top=get_fn('spce.gro')
    )[:100]
=======
def test_van_hove():
    trj = md.load(get_fn("spce.xtc"), top=get_fn("spce.gro"))
>>>>>>> a78e7c80

    chunk_length = 2

    r, t, g_r_t = compute_van_hove(trj, 
                                   self_correlation=self_correlation,
                                   chunk_length=chunk_length)

    assert len(t) == 2
    assert len(r) == 200
    assert np.shape(g_r_t) == (2, 200)

    # Check normalization to ~1
    assert 0.95 < np.mean(g_r_t[:, -10:]) < 1.05

    fig, ax = plt.subplots()
    for i in range(len(t)):
        ax.plot(r, g_r_t[i], ".-", label=t[i])
    ax.set_ylim((0, 3))
    ax.legend()
    fig.savefig("vhf.pdf")


def test_serial_van_hove():
    trj = md.load(get_fn("spce.xtc"), top=get_fn("spce.gro"))

    chunk_length = 2

    r, t, g_r_t = compute_van_hove(trj, chunk_length=chunk_length, parallel=False)


def test_van_hove_equal():
    trj = md.load(get_fn("spce.xtc"), top=get_fn("spce.gro"))

    chunk_length = 2

    r_p, t_p, g_r_t_p = compute_van_hove(trj, chunk_length=chunk_length)
    r_s, t_s, g_r_t_s = compute_van_hove(trj, chunk_length=chunk_length, parallel=False)

    assert np.allclose(r_p, r_s)
    assert np.allclose(t_p, t_s)
    assert np.allclose(g_r_t_p, g_r_t_s)


def test_self_partial_warning():
    trj = md.load(get_fn("spce.xtc"), top=get_fn("spce.gro"))

    chunk_length = 2

    with pytest.warns(UserWarning, match=r"Partial VHF"):
        compute_partial_van_hove(
            trj,
            chunk_length=chunk_length,
            selection1="name O",
            selection2="name H",
            self_correlation=True,
        )


@pytest.mark.parametrize("parallel", [True, False])
def test_self_warning(parallel):
    trj = md.load(get_fn("spce.xtc"), top=get_fn("spce.gro"))

    chunk_length = 2

    with pytest.warns(UserWarning, match=r"Total VHF"):
        compute_van_hove(
            trj,
            chunk_length=chunk_length,
            self_correlation=True,
            parallel=parallel,
        )


def test_vhf_from_pvhf():
    trj = md.load(get_fn("spce.xtc"), top=get_fn("spce.gro"))
    unique_atoms = get_unique_atoms(trj)
    tuples_combination = combinations_with_replacement(unique_atoms, 2)

    # obtaining g_r_t from total func
    chunk_length = 20
    r, t, g_r_t = compute_van_hove(trj, chunk_length=chunk_length)
    partial_dict = compute_van_hove(trj, chunk_length=chunk_length, partial=True)
    # obtating dict of np.array of pvhf
    partial_dict = {}

    for pairs in tuples_combination:
        pair1 = pairs[0]
        pair2 = pairs[1]
        # Set in alphabetical order
        if pairs[0].name > pairs[1].name:
            pair2 = pairs[0]
            pair1 = pairs[1]

        x = compute_partial_van_hove(
            trj,
            chunk_length=chunk_length,
            selection1=f"name {pair1.name}",
            selection2=f"name {pair2.name}",
        )
        partial_dict[pairs] = x[1]

    # obtaining total_grt from partial
    total_g_r_t = vhf_from_pvhf(trj, partial_dict)

    assert np.allclose(g_r_t, total_g_r_t)


def test_pvhf_error_2_atoms_per_pair():
    trj = md.load(get_fn("spce.xtc"), top=get_fn("spce.gro"))
    unique_atoms = get_unique_atoms(trj)

    partial_dict = {}
    x = compute_partial_van_hove(
        trj,
        chunk_length=20,
        selection1="name O",
        selection2="name O",
    )
    partial_dict[(unique_atoms[0], unique_atoms[1], unique_atoms[1])] = x[1]

    with pytest.raises(
        ValueError, match="Dictionary key not valid. Must only have 2 atoms per pair"
    ):
        vhf_from_pvhf(trj, partial_dict)


def test_pvhf_error_atoms_in_trj():
    trj = md.load(get_fn("spce.xtc"), top=get_fn("spce.gro"))
    unique_atoms = get_unique_atoms(trj)
    atom = md.core.topology.Atom(
        name="Na", element=md.core.element.sodium, index=0, residue=1
    )

    partial_dict = {}
    x = compute_partial_van_hove(
        trj,
        chunk_length=20,
        selection1="name O",
        selection2="name O",
    )
    partial_dict[(atom, unique_atoms[0])] = x[1]

    with pytest.raises(
        ValueError, match="Dictionary key not valid, `Atom`"
    ):
        vhf_from_pvhf(trj, partial_dict)


def test_pvhf_error_is_atom_type():
    trj = md.load(get_fn("spce.xtc"), top=get_fn("spce.gro"))
    unique_atoms = get_unique_atoms(trj)

    partial_dict = {}
    x = compute_partial_van_hove(
        trj,
        chunk_length=20,
        selection1="name O",
        selection2="name O",
    )
    partial_dict[("H", "O")] = x[1]

    with pytest.raises(
        ValueError, match="Dictionary key not valid. Must be type"
    ):
        vhf_from_pvhf(trj, partial_dict)


def test_pvhf_error_is_tuple():
    trj = md.load(get_fn("spce.xtc"), top=get_fn("spce.gro"))
    unique_atoms = get_unique_atoms(trj)
    key = frozenset({unique_atoms[0], unique_atoms[1]})
    partial_dict = {}
    x = compute_partial_van_hove(
        trj,
        chunk_length=20,
        selection1="name O",
        selection2="name O",
    )
    partial_dict[key] = x[1]

    with pytest.raises(ValueError, match="Dictionary key not valid. Must be a tuple"):
        vhf_from_pvhf(trj, partial_dict)<|MERGE_RESOLUTION|>--- conflicted
+++ resolved
@@ -16,18 +16,9 @@
 from scattering.utils.utils import get_unique_atoms
 
 
-<<<<<<< HEAD
 @pytest.mark.parametrize("self_correlation", [True, False, "self"])
 def test_van_hove(self_correlation):
-    trj = md.load(
-        get_fn('spce.xtc'),
-        top=get_fn('spce.gro')
-    )[:100]
-=======
-def test_van_hove():
-    trj = md.load(get_fn("spce.xtc"), top=get_fn("spce.gro"))
->>>>>>> a78e7c80
-
+    trj = md.load(get_fn("spce.xtc"), top=get_fn("spce.gro"))
     chunk_length = 2
 
     r, t, g_r_t = compute_van_hove(trj, 
