import numpy as np
import pytest
import matplotlib.pyplot as plt
import mdtraj as md
import pytest

from scattering.van_hove import compute_van_hove, compute_partial_van_hove
from scattering.utils.io import get_fn
from scattering.van_hove import compute_partial_van_hove
from scattering.van_hove import vhf_from_pvhf
from itertools import combinations_with_replacement
from scattering.utils.constants import get_form_factor
from scattering.van_hove import get_unique_atoms



def test_van_hove():
    trj = md.load(get_fn("spce.xtc"), top=get_fn("spce.gro"))

    chunk_length = 2

    r, t, g_r_t = compute_van_hove(trj, chunk_length=chunk_length)

    assert len(t) == 2
    assert len(r) == 200
    assert np.shape(g_r_t) == (2, 200)

    # Check normalization to ~1
    assert 0.95 < np.mean(g_r_t[:, -10:]) < 1.05

    fig, ax = plt.subplots()
    for i in range(len(t)):
        ax.plot(r, g_r_t[i], ".-", label=t[i])
    ax.set_ylim((0, 3))
    ax.legend()
    fig.savefig("vhf.pdf")


def test_serial_van_hove():
    trj = md.load(get_fn("spce.xtc"), top=get_fn("spce.gro"))

    chunk_length = 2

    r, t, g_r_t = compute_van_hove(trj, chunk_length=chunk_length, parallel=False)


def test_van_hove_equal():
    trj = md.load(get_fn("spce.xtc"), top=get_fn("spce.gro"))

    chunk_length = 2

    r_p, t_p, g_r_t_p = compute_van_hove(trj, chunk_length=chunk_length)
    r_s, t_s, g_r_t_s = compute_van_hove(trj, chunk_length=chunk_length, parallel=False)

    assert np.allclose(r_p, r_s)
    assert np.allclose(t_p, t_s)
    assert np.allclose(g_r_t_p, g_r_t_s)


<<<<<<< HEAD
def test_vhf_from_pvhf():
    trj = md.load(get_fn("spce.xtc"), top=get_fn("spce.gro"))
    unique_atoms = get_unique_atoms(trj)
    tuples_combination = combinations_with_replacement(unique_atoms, 2)

    # obtaining g_r_t from total func
    chunk_length = 20
    r, t, g_r_t = compute_van_hove(trj, chunk_length=chunk_length)

    # obtating dict of np.array of pvhf
    partial_dict = {}

    for pairs in tuples_combination:
        pair1 = pairs[0]
        pair2 = pairs[1]
        if pairs[0].name > pairs[1].name:
            pair2 = pairs[0]
            pair1 = pairs[1]
       
        x = compute_partial_van_hove(
            trj,
            chunk_length=chunk_length,
            selection1=f"name {pair1.name}",
            selection2=f"name {pair2.name}",
        )
        partial_dict[pairs] = x[1]

    # obtaining total_grt from partial
    total_g_r_t = vhf_from_pvhf(trj, partial_dict)

    assert np.allclose(g_r_t, total_g_r_t)

trj = md.load(get_fn("spce.xtc"), top=get_fn("spce.gro"))
unique_atoms = get_unique_atoms(trj)
atom = md.core.topology.Atom(name="Na", element=md.core.element.sodium, index=0, residue=1)

@pytest.mark.parametrize(
    "tuple_keys", [(unique_atoms[0], unique_atoms[1], unique_atoms[1]), ("H","O"),("H-O"),"HO", (atom, unique_atoms[0])]
)
def test_pvhf_error(tuple_keys):
    trj = md.load(get_fn("spce.xtc"), top=get_fn("spce.gro"))

    topology = trj.topology
    atoms = [i.element.symbol for i in topology.atoms]
    atom_list = sorted(set(atoms))
    chunk_length = 20

    # obtating dict of np.array of pvhf
    partial_dict = {}
    x = compute_partial_van_hove(
        trj,
        chunk_length=chunk_length,
        selection1=f"name O",
        selection2=f"name O",
    )
    partial_dict[tuple_keys] = x[1]

    with pytest.raises(ValueError):
        vhf_from_pvhf(trj, partial_dict)
=======
def test_self_partial_warning():
    trj = md.load(get_fn("spce.xtc"), top=get_fn("spce.gro"))

    chunk_length = 2

    with pytest.warns(UserWarning, match=r"Partial VHF"):
        compute_partial_van_hove(
            trj,
            chunk_length=chunk_length,
            selection1="name O",
            selection2="name H",
            self_correlation=True,
        )


@pytest.mark.parametrize("parallel", [True, False])
def test_self_warning(parallel):
    trj = md.load(get_fn("spce.xtc"), top=get_fn("spce.gro"))

    chunk_length = 2

    with pytest.warns(UserWarning, match=r"Total VHF"):
        compute_van_hove(
            trj,
            chunk_length=chunk_length,
            self_correlation=True,
            parallel=parallel,
        )
>>>>>>> beba54d0
<|MERGE_RESOLUTION|>--- conflicted
+++ resolved
@@ -57,7 +57,36 @@
     assert np.allclose(g_r_t_p, g_r_t_s)
 
 
-<<<<<<< HEAD
+def test_self_partial_warning():
+    trj = md.load(get_fn("spce.xtc"), top=get_fn("spce.gro"))
+
+    chunk_length = 2
+
+    with pytest.warns(UserWarning, match=r"Partial VHF"):
+        compute_partial_van_hove(
+            trj,
+            chunk_length=chunk_length,
+            selection1="name O",
+            selection2="name H",
+            self_correlation=True,
+        )
+
+
+@pytest.mark.parametrize("parallel", [True, False])
+def test_self_warning(parallel):
+    trj = md.load(get_fn("spce.xtc"), top=get_fn("spce.gro"))
+
+    chunk_length = 2
+
+    with pytest.warns(UserWarning, match=r"Total VHF"):
+        compute_van_hove(
+            trj,
+            chunk_length=chunk_length,
+            self_correlation=True,
+            parallel=parallel,
+        )
+
+        
 def test_vhf_from_pvhf():
     trj = md.load(get_fn("spce.xtc"), top=get_fn("spce.gro"))
     unique_atoms = get_unique_atoms(trj)
@@ -116,34 +145,4 @@
     partial_dict[tuple_keys] = x[1]
 
     with pytest.raises(ValueError):
-        vhf_from_pvhf(trj, partial_dict)
-=======
-def test_self_partial_warning():
-    trj = md.load(get_fn("spce.xtc"), top=get_fn("spce.gro"))
-
-    chunk_length = 2
-
-    with pytest.warns(UserWarning, match=r"Partial VHF"):
-        compute_partial_van_hove(
-            trj,
-            chunk_length=chunk_length,
-            selection1="name O",
-            selection2="name H",
-            self_correlation=True,
-        )
-
-
-@pytest.mark.parametrize("parallel", [True, False])
-def test_self_warning(parallel):
-    trj = md.load(get_fn("spce.xtc"), top=get_fn("spce.gro"))
-
-    chunk_length = 2
-
-    with pytest.warns(UserWarning, match=r"Total VHF"):
-        compute_van_hove(
-            trj,
-            chunk_length=chunk_length,
-            self_correlation=True,
-            parallel=parallel,
-        )
->>>>>>> beba54d0
+        vhf_from_pvhf(trj, partial_dict)